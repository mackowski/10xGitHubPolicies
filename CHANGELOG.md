--- conflicted
+++ resolved
@@ -38,11 +38,7 @@
   - Updated `README.md` with local workflow testing script documentation
   - Enhanced `docs/ci-cd-workflows.md` with local workflow execution guide
   - Updated `docs/testing-integration-tests.md` with SSL certificate handling details
-<<<<<<< HEAD
-  - Updated `README.md` settlement section with Dependabot dependency management information
-=======
   - Updated `README.md` with Dependabot dependency management information
->>>>>>> ddb184a8
   - Enhanced `docs/ci-cd-workflows.md` with Dependabot integration details
 
 ## 1.7
